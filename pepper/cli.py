--- conflicted
+++ resolved
@@ -148,14 +148,12 @@
                 action='store_const', const='compound',
             help="Target based on compound expression")
 
-<<<<<<< HEAD
         optgroup.add_option('-N', '--nodegroup', dest='expr_form',
                 action='store_const', const='nodegroup',
             help="Target based on a named nodegroup")
 
-=======
         optgroup.add_option('--batch', dest='batch', default=None)
->>>>>>> 8ebe54fb
+
         return optgroup
 
     def add_authopts(self):
