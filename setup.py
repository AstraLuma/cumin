--- conflicted
+++ resolved
@@ -74,12 +74,8 @@
     Returns a tuple of the version number, number of commits (if any), and the
     Git SHA (if available).
     '''
-<<<<<<< HEAD
-    tag = tag.decode('UTF-8')
-=======
     if isinstance(tag, bytes):
         tag = tag.decode()
->>>>>>> 148a7d86
     if not tag or '-g' not in tag:
         return tag, None, None
 
